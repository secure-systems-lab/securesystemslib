--- conflicted
+++ resolved
@@ -273,13 +273,9 @@
                     "Can't create a folder with an empty filepath!"
                 )
             else:
-<<<<<<< HEAD
-                raise exceptions.StorageError("Can't create folder at %s" % filepath)
-=======
                 raise exceptions.StorageError(
                     f"Can't create folder at {filepath}"
                 )
->>>>>>> 9a451793
 
     def list_folder(self, filepath: str) -> List[str]:
         try:
