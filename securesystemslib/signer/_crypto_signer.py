--- conflicted
+++ resolved
@@ -78,36 +78,6 @@
 _ECDSA_KEYTYPES = ["ecdsa", "ecdsa-sha2-nistp256"]
 
 
-<<<<<<< HEAD
-=======
-def _get_hash_algorithm(name: str) -> "HashAlgorithm":
-    """Helper to return hash algorithm for name."""
-    algorithm: HashAlgorithm
-    if name == "sha224":
-        algorithm = SHA224()
-    if name == "sha256":
-        algorithm = SHA256()
-    if name == "sha384":
-        algorithm = SHA384()
-    if name == "sha512":
-        algorithm = SHA512()
-
-    return algorithm
-
-
-def _get_rsa_padding(name: str, hash_algorithm: "HashAlgorithm") -> "AsymmetricPadding":
-    """Helper to return rsa signature padding for name."""
-    padding: AsymmetricPadding
-    if name == "pss":
-        padding = PSS(mgf=MGF1(hash_algorithm), salt_length=PSS.DIGEST_LENGTH)
-
-    if name == "pkcs1v15":
-        padding = PKCS1v15()
-
-    return padding
-
-
->>>>>>> 20be13f7
 class CryptoSigner(Signer):
     """PYCA/cryptography Signer implementations.
 
