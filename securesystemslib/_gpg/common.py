--- conflicted
+++ resolved
@@ -215,14 +215,8 @@
                 and not key_bundle[PACKET_TYPE_PRIMARY_KEY]["key"]
             ):
                 raise PacketParsingError(
-<<<<<<< HEAD
-                    "First packet must be a primary key ('{}'), " "got '{}'.".format(
-                        PACKET_TYPE_PRIMARY_KEY, packet_type
-                    )
-=======
                     "First packet must be a primary key "
                     f"('{PACKET_TYPE_PRIMARY_KEY}'), got '{packet_type}'."
->>>>>>> 9a451793
                 )
 
             if (
@@ -301,11 +295,7 @@
         # Both errors might be raised in parse_packet_header and in this loop
         except (PacketParsingError, IndexError) as e:
             raise PacketParsingError(
-<<<<<<< HEAD
-                "Invalid public key data at position {}: {}.".format(position, e)
-=======
                 f"Invalid public key data at position {position}: {e}."
->>>>>>> 9a451793
             )
 
         # Go to next packet
@@ -602,11 +592,7 @@
     """
     if not data:
         raise KeyNotFoundError(
-<<<<<<< HEAD
-            "Could not find gpg key '{}' in empty exported key " "data.".format(keyid)
-=======
             f"Could not find gpg key '{keyid}' in empty exported key data."
->>>>>>> 9a451793
         )
 
     # Parse out master key and subkeys (enriched and verified via certificates
@@ -718,14 +704,8 @@
     ptr += 1
     if version_number not in SUPPORTED_SIGNATURE_PACKET_VERSIONS:
         raise ValueError(
-<<<<<<< HEAD
-            "Signature version '{}' not supported, must be one of " "{}.".format(
-                version_number, SUPPORTED_SIGNATURE_PACKET_VERSIONS
-            )
-=======
             f"Signature version '{version_number}' not supported, "
             f"must be one of {SUPPORTED_SIGNATURE_PACKET_VERSIONS}."
->>>>>>> 9a451793
         )
 
     # Per default we only parse "signatures of a binary document". Other types
@@ -883,15 +863,10 @@
     signature = handler.get_signature_params(data[ptr:])
 
     signature_data = {
-<<<<<<< HEAD
-        "keyid": "{}".format(keyid),
-        "other_headers": binascii.hexlify(data[:other_headers_ptr]).decode("ascii"),
-=======
         "keyid": keyid,
         "other_headers": binascii.hexlify(data[:other_headers_ptr]).decode(
             "ascii"
         ),
->>>>>>> 9a451793
         "signature": binascii.hexlify(signature).decode("ascii"),
     }
 
