"""
<Module Name>
  functions.py

<Author>
  Santiago Torres-Arias <santiago@nyu.edu>

<Started>
  Nov 15, 2017

<Copyright>
  See LICENSE for licensing information.

<Purpose>
  publicly-usable functions for exporting public-keys, signing data and
  verifying signatures.
"""

import logging
import subprocess
import time

from securesystemslib import exceptions
from securesystemslib._gpg.common import (
    get_pubkey_bundle,
    parse_signature_packet,
)
from securesystemslib._gpg.constants import (
    FULLY_SUPPORTED_MIN_VERSION,
    GPG_TIMEOUT,
    NO_GPG_MSG,
    SHA256,
    gpg_export_pubkey_command,
    gpg_sign_command,
    have_gpg,
)
from securesystemslib._gpg.exceptions import KeyExpirationError
from securesystemslib._gpg.handlers import SIGNATURE_HANDLERS
from securesystemslib._gpg.rsa import CRYPTO

log = logging.getLogger(__name__)

NO_CRYPTO_MSG = "GPG support requires the cryptography library"


def create_signature(content, keyid=None, homedir=None, timeout=GPG_TIMEOUT):
    """
    <Purpose>
      Calls the gpg command line utility to sign the passed content with the key
      identified by the passed keyid from the gpg keyring at the passed homedir.

      The executed base command is defined in
      securesystemslib._gpg.constants.gpg_sign_command.

      NOTE: On not fully supported versions of GPG, i.e. versions below
      securesystemslib._gpg.constants.FULLY_SUPPORTED_MIN_VERSION the returned
      signature does not contain the full keyid. As a work around, we export the
      public key bundle identified by the short keyid to compute the full keyid
      and add it to the returned signature.

    <Arguments>
      content:
              The content to be signed. (bytes)

      keyid: (optional)
              The keyid of the gpg signing keyid. If not passed the default
              key in the keyring is used.

      homedir: (optional)
              Path to the gpg keyring. If not passed the default keyring is used.

      timeout (optional):
              gpg command timeout in seconds. Default is 10.

    <Exceptions>

      ValueError:
              If the gpg command failed to create a valid signature.

      OSError:
              If the gpg command is not present, or non-executable,
              or returned a non-zero exit code

      securesystemslib.exceptions.UnsupportedLibraryError:
              If the gpg command is not available, or
              the cryptography library is not installed.

      securesystemslib._gpg.exceptions.KeyNotFoundError:
              If the used gpg version is not fully supported
              and no public key can be found for short keyid.

    <Side Effects>
      None.

    <Returns>
      A signature dict.

    """
    if not have_gpg():  # pragma: no cover
        raise exceptions.UnsupportedLibraryError(NO_GPG_MSG)

    if not CRYPTO:  # pragma: no cover
        raise exceptions.UnsupportedLibraryError(NO_CRYPTO_MSG)

    keyarg = ""
    if keyid:
        keyarg = f"--local-user {keyid}"

    homearg = ""
    if homedir:
        homearg = f"--homedir {homedir}".replace("\\", "/")

    command = gpg_sign_command(keyarg=keyarg, homearg=homearg)

    gpg_process = subprocess.run(  # noqa: S603
        command,
        input=content,
        check=False,
        capture_output=True,
        timeout=timeout,
    )

    # TODO: It's suggested to take a look at `--status-fd` for proper error
    # reporting, as there is no clear distinction between the return codes
    # https://lists.gnupg.org/pipermail/gnupg-devel/2005-December/022559.html
    if gpg_process.returncode != 0:
        raise OSError(
            f"Command '{gpg_process.args}' returned "
            f"non-zero exit status '{gpg_process.returncode}', "
            f"stderr was:\n{gpg_process.stderr.decode()}."
        )

    signature_data = gpg_process.stdout
    signature = parse_signature_packet(signature_data)

    # On GPG < 2.1 we cannot derive the full keyid from the signature data.
    # Instead we try to compute the keyid from the public part of the signing
    # key or its subkeys, identified by the short keyid.
    # parse_signature_packet is guaranteed to return at least one of keyid or
    # short_keyid.
    # Exclude the following code from coverage for consistent coverage across
    # test environments.
    if not signature["keyid"]:  # pragma: no cover
        log.warning(
            "The created signature does not include the hashed subpacket"
            " '33' (full keyid). You probably have a gpg version"
            f" <{FULLY_SUPPORTED_MIN_VERSION}."
            " We will export the public keys associated with the short keyid to"
            " compute the full keyid."
        )

        short_keyid = signature["short_keyid"]

        # Export public key bundle (master key including with optional subkeys)
        public_key_bundle = export_pubkey(short_keyid, homedir)

        # Test if the short keyid matches the master key ...
        master_key_full_keyid = public_key_bundle["keyid"]
        if master_key_full_keyid.endswith(short_keyid.lower()):
            signature["keyid"] = master_key_full_keyid

        # ... or one of the subkeys, and add the full keyid to the signature dict.
        else:
            for sub_key_full_keyid in list(public_key_bundle.get("subkeys", {}).keys()):
                if sub_key_full_keyid.endswith(short_keyid.lower()):
                    signature["keyid"] = sub_key_full_keyid
                    break

    # If there is still no full keyid something went wrong
    if not signature["keyid"]:  # pragma: no cover
        raise ValueError(
<<<<<<< HEAD
            "Full keyid could not be determined for signature '{}'".format(signature)
=======
            f"Full keyid could not be determined for signature '{signature}'"
>>>>>>> 9a451793
        )

    # It is okay now to remove the optional short keyid to save space
    signature.pop("short_keyid", None)

    return signature


def verify_signature(signature_object, pubkey_info, content):
    """
    <Purpose>
      Verifies the passed signature against the passed content using the
      passed public key, or one of its subkeys, associated by the signature's
      keyid.

      The function selects the appropriate verification algorithm (rsa or dsa)
      based on the "type" field in the passed public key object.

    <Arguments>
      signature_object:
              A signature dict.

      pubkey_info:
              A public key dict.

      content:
              The content to be verified. (bytes)

    <Exceptions>
      securesystemslib._gpg.exceptions.KeyExpirationError:
              if the passed public key has expired

      securesystemslib.exceptions.UnsupportedLibraryError:
              if the cryptography module is unavailable

    <Side Effects>
      None.

    <Returns>
      True if signature verification passes, False otherwise.

    """
    if not CRYPTO:  # pragma: no cover
        raise exceptions.UnsupportedLibraryError(NO_CRYPTO_MSG)

    handler = SIGNATURE_HANDLERS[pubkey_info["type"]]
    sig_keyid = signature_object["keyid"]

    verification_key = pubkey_info

    # If the keyid on the signature matches a subkey of the passed key,
    # we use that subkey for verification instead of the master key.
    if sig_keyid in list(pubkey_info.get("subkeys", {}).keys()):
        verification_key = pubkey_info["subkeys"][sig_keyid]

    creation_time = verification_key.get("creation_time")
    validity_period = verification_key.get("validity_period")

    if (
        creation_time
        and validity_period
        and creation_time + validity_period < time.time()
    ):
        raise KeyExpirationError(verification_key)

    return handler.verify_signature(signature_object, verification_key, content, SHA256)


def export_pubkey(keyid, homedir=None, timeout=GPG_TIMEOUT):
    """Exports a public key from a GnuPG keyring.

    Arguments:
      keyid: An OpenPGP keyid..
      homedir (optional): A path to the GnuPG home directory. If not set the
          default GnuPG home directory is used.
      timeout (optional): gpg command timeout in seconds. Default is 10.

    Raises:
      UnsupportedLibraryError: The gpg command or pyca/cryptography are not
          available.
      KeyNotFoundError: No key or subkey was found for that keyid.

    Side Effects:
      Calls system gpg command in a subprocess.

    Returns:
      An OpenPGP public key dict.

    """
    if not have_gpg():  # pragma: no cover
        raise exceptions.UnsupportedLibraryError(NO_GPG_MSG)

    if not CRYPTO:  # pragma: no cover
        raise exceptions.UnsupportedLibraryError(NO_CRYPTO_MSG)

    homearg = ""
    if homedir:
        homearg = f"--homedir {homedir}".replace("\\", "/")

    # TODO: Consider adopting command error handling from `create_signature`
    # above, e.g. in a common 'run gpg command' utility function
    command = gpg_export_pubkey_command(keyid=keyid, homearg=homearg)
    gpg_process = subprocess.run(  # noqa: S603
        command,
        capture_output=True,
        timeout=timeout,
        check=True,
    )

    key_packet = gpg_process.stdout
    key_bundle = get_pubkey_bundle(key_packet, keyid)

    return key_bundle


def export_pubkeys(keyids, homedir=None, timeout=GPG_TIMEOUT):
    """Exports multiple public keys from a GnuPG keyring.

    Arguments:
      keyids: A list of OpenPGP keyids.
      homedir (optional): A path to the GnuPG home directory. If not set the
          default GnuPG home directory is used.
      timeout (optional): gpg command timeout in seconds. Default is 10.

    Raises:
      TypeError: Keyids is not iterable.
      ValueError: A Keyid is not a string.
      UnsupportedLibraryError: The gpg command or pyca/cryptography are not
          available.
      KeyNotFoundError: No key or subkey was found for that keyid.

    Side Effects:
      Calls system gpg command in a subprocess.

    Returns:
      A dict of OpenPGP public key dicts as values,
      and their keyids as dict keys.


    """
    public_key_dict = {}
    for gpg_keyid in keyids:
        public_key = export_pubkey(gpg_keyid, homedir=homedir, timeout=timeout)
        keyid = public_key["keyid"]
        public_key_dict[keyid] = public_key

    return public_key_dict<|MERGE_RESOLUTION|>--- conflicted
+++ resolved
@@ -169,11 +169,7 @@
     # If there is still no full keyid something went wrong
     if not signature["keyid"]:  # pragma: no cover
         raise ValueError(
-<<<<<<< HEAD
-            "Full keyid could not be determined for signature '{}'".format(signature)
-=======
             f"Full keyid could not be determined for signature '{signature}'"
->>>>>>> 9a451793
         )
 
     # It is okay now to remove the optional short keyid to save space
